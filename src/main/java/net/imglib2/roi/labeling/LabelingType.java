/*
 * #%L
 * ImgLib2: a general-purpose, multidimensional image processing library.
 * %%
 * Copyright (C) 2009 - 2020 Tobias Pietzsch, Stephan Preibisch, Stephan Saalfeld,
 * John Bogovic, Albert Cardona, Barry DeZonia, Christian Dietz, Jan Funke,
 * Aivar Grislis, Jonathan Hale, Grant Harris, Stefan Helfrich, Mark Hiner,
 * Martin Horn, Steffen Jaensch, Lee Kamentsky, Larry Lindsey, Melissa Linkert,
 * Mark Longair, Brian Northan, Nick Perry, Curtis Rueden, Johannes Schindelin,
 * Jean-Yves Tinevez and Michael Zinsmaier.
 * %%
 * Redistribution and use in source and binary forms, with or without
 * modification, are permitted provided that the following conditions are met:
 *
 * 1. Redistributions of source code must retain the above copyright notice,
 *    this list of conditions and the following disclaimer.
 * 2. Redistributions in binary form must reproduce the above copyright notice,
 *    this list of conditions and the following disclaimer in the documentation
 *    and/or other materials provided with the distribution.
 *
 * THIS SOFTWARE IS PROVIDED BY THE COPYRIGHT HOLDERS AND CONTRIBUTORS "AS IS"
 * AND ANY EXPRESS OR IMPLIED WARRANTIES, INCLUDING, BUT NOT LIMITED TO, THE
 * IMPLIED WARRANTIES OF MERCHANTABILITY AND FITNESS FOR A PARTICULAR PURPOSE
 * ARE DISCLAIMED. IN NO EVENT SHALL THE COPYRIGHT HOLDERS OR CONTRIBUTORS BE
 * LIABLE FOR ANY DIRECT, INDIRECT, INCIDENTAL, SPECIAL, EXEMPLARY, OR
 * CONSEQUENTIAL DAMAGES (INCLUDING, BUT NOT LIMITED TO, PROCUREMENT OF
 * SUBSTITUTE GOODS OR SERVICES; LOSS OF USE, DATA, OR PROFITS; OR BUSINESS
 * INTERRUPTION) HOWEVER CAUSED AND ON ANY THEORY OF LIABILITY, WHETHER IN
 * CONTRACT, STRICT LIABILITY, OR TORT (INCLUDING NEGLIGENCE OR OTHERWISE)
 * ARISING IN ANY WAY OUT OF THE USE OF THIS SOFTWARE, EVEN IF ADVISED OF THE
 * POSSIBILITY OF SUCH DAMAGE.
 * #L%
 */

package net.imglib2.roi.labeling;

import java.util.Collection;
import java.util.Iterator;
import java.util.Set;

import net.imglib2.labeling.LabelingROIStrategy;
import net.imglib2.type.Type;
import net.imglib2.type.numeric.IntegerType;

/**
 * The {@link LabelingType} represents a labeling of a pixel with zero or more
 * labels of type T. Each label names a distinct object in the image space.
 *
 * @param <T>
 *            the desired type of the pixel labels, for instance {@link Integer}
 *            to number objects or {@link String} for user-assigned label names.
 *
 * @author Lee Kamentsky
 * @author Tobias Pietzsch
 */
public class LabelingType< T > implements Type< LabelingType< T > >, Set< T >
{
	protected static class ModCount
	{
		private int modCount = 0;
	}

	protected final ModCount generation;

	protected final LabelingMapping< T > mapping;

<<<<<<< HEAD
	protected IntegerType< ? > type;
=======
	private final LabelingMapping< T >.AddRemoveCacheMap addRemoveCache;

	protected final IntegerType< ? > type;
>>>>>>> 034159eb

	/**
	 * Constructor for mirroring state with another labeling
	 *
	 * @param type
	 *            Wrapped type
	 * @param mapping
	 *            Mapping from wrapped type to LabelingList
	 * @param modCount
	 *            Generation of the type
	 */
	protected LabelingType( final IntegerType< ? > type, final LabelingMapping< T > mapping, final ModCount modCount )
	{
		this.type = type;
		this.mapping = mapping;
		this.addRemoveCache = mapping.createAddRemoveCacheMap();
		this.generation = modCount;
	}

	void setType( final IntegerType< ? > type) {
		this.type = type;
	}

	@Override
	public void set( final LabelingType< T > c )
	{
		if ( c.mapping == mapping )
			type.setInteger( c.type.getInteger() );
		else
			type.setInteger( mapping.intern( c ).index );
		generation.modCount++;
	}

	/**
	 * Note: This creates an <em>"independent"</em> {@link LabelingType}
	 * instance that has its own {@link LabelingMapping}.
	 */
	@Override
	public LabelingType< T > createVariable()
	{
		final IntegerType< ? > newtype = type.createVariable();
		final LabelingMapping< T > newmapping = mapping.newInstance();
		final LabelingType< T > t = new LabelingType< T >( newtype, newmapping, new ModCount() );
		return t;
	}

	/**
	 * Note: The copy shares the mapping of this {@link LabelingType}. The
	 * rationale is that clients will use this to remember the value at a given
	 * position, and {@code this.set( this.copy() )} will be fast if the copy
	 * has the same mapping. If this causes problems, we may change it later.
	 */
	@Override
	public LabelingType< T > copy()
	{
		final IntegerType< ? > newtype = type.copy();
		final LabelingType< T > t = new LabelingType< T >( newtype, mapping, new ModCount() );
		return t;
	}

	@Override
	public String toString()
	{
		return mapping.setAtIndex( type.getInteger() ).toString();
	}

	/**
	 * The underlying storage has an associated generation which is incremented
	 * every time the storage is modified. For cacheing, it's often convenient
	 * or necessary to know whether the storage has changed to know when the
	 * cache is invalid. The strategy is to save the generation number at the
	 * time of cacheing and invalidate the cache if the number doesn't match.
	 *
	 * @return the generation of the underlying storage
	 */
	public int getGeneration()
	{
		return generation.modCount;
	}

	public LabelingMapping< T > getMapping()
	{
		return mapping;
	}

	/**
	 * @return {@link IntegerType} holding the current index at the position of
	 *         the LabelingType.
	 *
	 *         NB: The returned {@link IntegerType} should be used read-only.
	 *         Don't write to this type. The value of the {@link IntegerType}
	 *         refers to a key in the {@link LabelingMapping}. Writing to this
	 *         type may invalidate the caching of the
	 *         {@link LabelingROIStrategy}.
	 */
	public IntegerType< ? > getIndex()
	{
		return type;
	}

	@Override
	public boolean add( final T label )
	{
		final int index = type.getInteger();
		final int newindex = addRemoveCache.addLabelToSetAtIndex( label, index );
		if ( newindex == index )
			return false;
		type.setInteger( newindex );
		generation.modCount++;
		return true;
	}

	@Override
	public boolean addAll( final Collection< ? extends T > c )
	{
		final int index = type.getInteger();
		int newindex = index;
		for ( final T label : c )
			newindex = addRemoveCache.addLabelToSetAtIndex( label, newindex );
		if ( newindex == index )
			return false;
		type.setInteger( newindex );
		generation.modCount++;
		return true;
	}

	@Override
	public void clear()
	{
		final int index = type.getInteger();
		final int newindex = mapping.emptySet().index;
		if ( newindex != index )
		{
			type.setInteger( newindex );
			generation.modCount++;
		}
	}

	@Override
	public boolean contains( final Object label )
	{
		return mapping.setAtIndex( type.getInteger() ).contains( label );
	}

	@Override
	public boolean containsAll( final Collection< ? > labels )
	{
		return mapping.setAtIndex( type.getInteger() ).containsAll( labels );
	}

	@Override
	public boolean isEmpty()
	{
		return mapping.setAtIndex( type.getInteger() ).isEmpty();
	}

	/**
	 * Note: the returned iterator reflects the label set at the time this
	 * method was called. Subsequent changes to the position of the
	 * {@link LabelingType} or the label set are not reflected!
	 */
	@Override
	public Iterator< T > iterator()
	{
		return mapping.setAtIndex( type.getInteger() ).iterator();
	}

	@SuppressWarnings( "unchecked" )
	@Override
	public boolean remove( final Object label )
	{
		final int index = type.getInteger();
		final int newindex = addRemoveCache.removeLabelFromSetAtIndex( ( T ) label, index );
		if ( newindex == index )
			return false;
		type.setInteger( newindex );
		generation.modCount++;
		return true;
	}

	@SuppressWarnings( "unchecked" )
	@Override
	public boolean removeAll( final Collection< ? > c )
	{
		final int index = type.getInteger();
		int newindex = index;
		for ( final T label : ( Collection< ? extends T > ) c )
			newindex = addRemoveCache.removeLabelFromSetAtIndex( label, newindex );
		if ( newindex == index )
			return false;
		type.setInteger( newindex );
		generation.modCount++;
		return true;
	}

	@Override
	public boolean retainAll( final Collection< ? > c )
	{
		throw new UnsupportedOperationException();
	}

	@Override
	public int size()
	{
		return mapping.setAtIndex( type.getInteger() ).size();
	}

	@Override
	public Object[] toArray()
	{
		return mapping.setAtIndex( type.getInteger() ).toArray();
	}

	@Override
	public < T1 > T1[] toArray( final T1[] a )
	{
		return mapping.setAtIndex( type.getInteger() ).toArray( a );
	}

	@Override
	public int hashCode()
	{
		return mapping.setAtIndex( type.getInteger() ).hashCode();
	}

	@Override
	public boolean equals( final Object obj )
	{
		if ( obj instanceof LabelingType )
		{
			@SuppressWarnings( "unchecked" )
			final LabelingType< T > c = ( LabelingType< T > ) obj;
			if ( c.mapping == mapping )
				return c.type.getInteger() == type.getInteger();
		}
		return mapping.setAtIndex( type.getInteger() ).equals( obj );
	}

	/**
	 * Creates a new {@link LabelingType} based on the underlying
	 * {@link IntegerType} of the existing {@link LabelingType} with a different
	 * label type L
	 *
	 * @param newType
	 *            the type of the labels of the created {@link LabelingType}
	 *
	 * @return new {@link LabelingType}
	 */
	public < L > LabelingType< L > createVariable( Class< ? extends L > newType )
	{
		return new LabelingType< L >( this.type.createVariable(),
				new LabelingMapping< L >( this.type ), new ModCount() );
	}

	@Override
	public boolean valueEquals( final LabelingType< T > t )
	{
		return equals( t );
	}
}<|MERGE_RESOLUTION|>--- conflicted
+++ resolved
@@ -64,13 +64,9 @@
 
 	protected final LabelingMapping< T > mapping;
 
-<<<<<<< HEAD
+	private final LabelingMapping< T >.AddRemoveCacheMap addRemoveCache;
+
 	protected IntegerType< ? > type;
-=======
-	private final LabelingMapping< T >.AddRemoveCacheMap addRemoveCache;
-
-	protected final IntegerType< ? > type;
->>>>>>> 034159eb
 
 	/**
 	 * Constructor for mirroring state with another labeling
